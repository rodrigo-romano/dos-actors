[package]
name = "gmt_dos-actors"
version = "8.0.1"
authors = ["Rod Conan <rconan@gmto.org>"]
edition = "2021"
license = "MIT"
description = "Giant Magellan Telescope Dynamic Optical Simulation Actor Model"
repository = "https://github.com/rconan/dos-actors"
documentation = "https://docs.rs/gmt_dos-actors"
readme = "README.md"
categories = ["science", "simulation"]
keywords = ["telescope", "astronomy"]

[dependencies]
flume = "0.10.9"
futures = "0.3.19"
thiserror.workspace = true
async-trait = "0.1.52"
tokio = { workspace = true, features = [
    "macros",
    "rt-multi-thread",
    "sync",
    "rt",
    "time",
] }
humantime = "2.1.0"
chrono = "0.4.19"
log = { workspace = true, features = ["release_max_level_info"] }
vec_box = "1.0.0"
<<<<<<< HEAD
interface.workspace = true
gmt_dos-actors_dsl = { version = "0.3", path = "dsl" }
=======
gmt_dos-clients = { workspace = true, features = ["interface"] }
gmt_dos-actors_dsl = { version = "0.4", path = "dsl" }
>>>>>>> 53b1ed83

[features]
sampler = []
feedback = []
dta = []
noise = []

[dev-dependencies]
rand = "0.8.4"
rand_distr = "0.4.3"
simple_logger = "2.1.0"
structopt = "0.3.26"
tokio-test.workspace = true
serde-pickle = "1.1.0"
env_logger.workspace = true
complot = "0.3.4"
ron = "0.8.0"
anyhow.workspace = true
gmt_dos-clients = { workspace = true }<|MERGE_RESOLUTION|>--- conflicted
+++ resolved
@@ -27,13 +27,8 @@
 chrono = "0.4.19"
 log = { workspace = true, features = ["release_max_level_info"] }
 vec_box = "1.0.0"
-<<<<<<< HEAD
 interface.workspace = true
-gmt_dos-actors_dsl = { version = "0.3", path = "dsl" }
-=======
-gmt_dos-clients = { workspace = true, features = ["interface"] }
 gmt_dos-actors_dsl = { version = "0.4", path = "dsl" }
->>>>>>> 53b1ed83
 
 [features]
 sampler = []
