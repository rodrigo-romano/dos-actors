[workspace]
members = [
    "actors",
    "actors/uid-derive",
    "clients",
    "clients/windloads",
    "clients/crseo",
    "clients/domeseeing",
    "clients/arrow",
    "clients/mount",
    "clients/io",
    "clients/m1-ctrl",
    "clients/m2-ctrl",
    "clients/fem",
    "clients/fem/model",
    "clients/crseo/tms",
    "book",
    "grsim/ngao",
    "grsim/ngao-opm",
    "grsim/asms",
    "grsim/open-loop",
    "grsim/active-optics",
]

[workspace.package]
authors = ["Rod Conan <rconan@gmto.org>"]
edition = "2021"
license = "MIT"
repository = "https://github.com/rconan/dos-actors"
categories = ["science", "simulation"]
keywords = ["telescope", "astronomy"]

[workspace.dependencies]
<<<<<<< HEAD
gmt_dos-clients = { version = "2.1.0", default-features = false, path = "clients" }
gmt-fem = { version = "4.0.0", path = "clients/fem/model" }
=======
gmt_dos-clients = { version = "2.0.1", default-features = false, path = "clients" }
gmt-fem = { version = "4.0.1", path = "clients/fem/model" }
>>>>>>> 2510f27b
gmt_dos-actors = { version = "7.0.0", path = "actors/" }
dos-uid-derive = { version = "2.0.0", path = "actors/uid-derive/" }
gmt_dos-clients_io = { version = "2.0.0", path = "clients/io" }
gmt_dos-clients_fem = { version = "2.0.0", path = "clients/fem/" }
gmt_dos-clients_mount = { version = "1.0.0", path = "clients/mount/" }
gmt_dos-clients_m1-ctrl = { version = "1.0.2", path = "clients/m1-ctrl/" }
gmt_dos-clients_m2-ctrl = { version = "1.0.0", path = "clients/m2-ctrl/" }
gmt_dos-clients_arrow = { version = "1.0.2", path = "clients/arrow/" }
gmt_dos-clients_domeseeing = { version = "1.0.0", path = "clients/domeseeing/" }
gmt_dos-clients_crseo = { version = "1.0.0", path = "clients/crseo/" }
log = "0.4.17"
thiserror = "1.0.36"
tokio-test = "0.4.2"
nalgebra = "0.32.1"
tokio = { version = "1.25.0" }
anyhow = "1.0.68"
crseo = { version = "0.6.1" }
rayon = "1.6.1"
env_logger = "0.10.0"
matio-rs = "1.3.1"
skyangle = "0.2.2"
nanorand = "0.7.0"
serde = { version = "1.0.160", features = ["derive", "rc"] }
bincode = "1.3.3"
apache-arrow = { version = "30.0", package = "arrow" }
parquet = "30.0"
zip = "0.5.13"
bytes = "1.3.0"

[profile.release]
lto = "thin"<|MERGE_RESOLUTION|>--- conflicted
+++ resolved
@@ -31,13 +31,8 @@
 keywords = ["telescope", "astronomy"]
 
 [workspace.dependencies]
-<<<<<<< HEAD
 gmt_dos-clients = { version = "2.1.0", default-features = false, path = "clients" }
-gmt-fem = { version = "4.0.0", path = "clients/fem/model" }
-=======
-gmt_dos-clients = { version = "2.0.1", default-features = false, path = "clients" }
 gmt-fem = { version = "4.0.1", path = "clients/fem/model" }
->>>>>>> 2510f27b
 gmt_dos-actors = { version = "7.0.0", path = "actors/" }
 dos-uid-derive = { version = "2.0.0", path = "actors/uid-derive/" }
 gmt_dos-clients_io = { version = "2.0.0", path = "clients/io" }
