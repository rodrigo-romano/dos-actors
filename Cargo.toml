--- conflicted
+++ resolved
@@ -35,12 +35,9 @@
 linya = "0.2.2"
 bincode = "1.3.3"
 log = "0.4.16"
-<<<<<<< HEAD
 uid-derive = { version = "0.1.0", package = "dos-uid-derive" }
 uid = { version = "0.1.0", package = "dos-uid"}
-=======
 matio-rs = { git = "https://github.com/rconan/matio-rs.git", branch = "main", optional = true }
->>>>>>> 356fb146
 
 [features]
 windloads = ["parse-monitors"]
