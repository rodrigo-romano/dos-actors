--- conflicted
+++ resolved
@@ -1,10 +1,6 @@
 [package]
 name = "gmt_dos-clients_scope-client"
-<<<<<<< HEAD
-version = "0.2.0"
-=======
 version = "0.2.1"
->>>>>>> 4c80dcac
 authors.workspace = true
 edition.workspace = true
 license.workspace = true
